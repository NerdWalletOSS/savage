from __future__ import absolute_import

from setuptools import find_packages, setup

install_requires = ["psycopg2>=2.7", "six>=1.12.0", "SQLAlchemy>=1.4"]
test_requires = ["pytest", "pytest-cov", "pytest-mock"]
dev_requires = test_requires + [
    "autopep8>=1.4.4",
<<<<<<< HEAD
    "black>=23",
=======
    "black>=23.12.1",
>>>>>>> e8457499
    "flake8",
    "ipython",
    "isort>=4.3.21",
    "pip-tools",
    "pylint",
]

with open("VERSION") as version_fd:
    version = version_fd.read().strip()
with open("README.md") as f:
    long_description = f.read()
url = "https://github.com/NerdWalletOSS/savage"
download_url = "{}/archive/v{}.tar.gz".format(url, version)
classifiers = """
Development Status :: 5 - Production/Stable
Intended Audience :: Developers
License :: OSI Approved :: MIT License
Programming Language :: Python
Programming Language :: Python :: 2
Programming Language :: Python :: 2.7
Programming Language :: Python :: 3
Programming Language :: Python :: 3.6
Programming Language :: Python :: 3.7
Programming Language :: Python :: 3.8
Programming Language :: Python :: 3.9
Programming Language :: SQL
Topic :: Database
Topic :: Database :: Front-Ends
Topic :: Software Development
Topic :: Software Development :: Libraries :: Python Modules
Operating System :: OS Independent
"""

setup(
    name="savage",
    version=version,
    author="Jeremy Lewis",
    author_email="jlewis@nerdwallet.com",
    maintainer="Jeremy Lewis",
    maintainer_email="jlewis@nerdwallet.com",
    url=url,
    description="Automatic version tracking for SQLAlchemy + PostgreSQL (based on versionalchemy)",
    long_description=long_description,
    long_description_content_type="text/markdown",
    download_url=download_url,
    classifiers=[c for c in classifiers.split("\n") if c],
    license="MIT License",
    packages=find_packages("src"),
    package_dir={"": "src"},
    install_requires=install_requires,
    extras_require={"dev": dev_requires, "test": test_requires},
    # Currently `savage` support Python 2.7, and Python 3.6+
    python_requires=">=2.7, !=3.0.*, !=3.1.*, !=3.2.*, !=3.3.*, !=3.4.*, !=3.5.*, <4",
    include_package_data=True,
)<|MERGE_RESOLUTION|>--- conflicted
+++ resolved
@@ -6,11 +6,7 @@
 test_requires = ["pytest", "pytest-cov", "pytest-mock"]
 dev_requires = test_requires + [
     "autopep8>=1.4.4",
-<<<<<<< HEAD
-    "black>=23",
-=======
     "black>=23.12.1",
->>>>>>> e8457499
     "flake8",
     "ipython",
     "isort>=4.3.21",
